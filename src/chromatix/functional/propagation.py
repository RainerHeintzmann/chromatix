import jax.numpy as jnp
from ..field import Field
<<<<<<< HEAD
from einops import rearrange
from ..utils import center_pad, center_crop, _broadcast_1d_to_innermost_batch
from ..ops.fft import fftshift, fft, ifft, ifftshift
=======
from ..ops.fft import fft, ifft, optical_fft
>>>>>>> 662fb006
from typing import Literal, Optional, Tuple, Union
from chromatix.utils.grids import l2_sq_norm
from chex import Array
import numpy as np
<<<<<<< HEAD
=======
from chromatix.utils.shapes import (
    _broadcast_1d_to_innermost_batch,
    _broadcast_1d_to_grid,
)
from chromatix.ops.field import pad, crop
import jax
>>>>>>> 662fb006

__all__ = [
    "transform_propagate",
    "transfer_propagate",
    "exact_propagate",
    "kernel_propagate",
    "compute_transfer_propagator",
    "compute_exact_propagator",
    "compute_padding_transform",
    "compute_padding_transfer",
    "compute_padding_exact",
]


def transform_propagate(
    field: Field,
    z: Union[float, Array],
    n: float,
    N_pad: Union[int, Tuple[int, int]],
    cval: float = 0,
) -> Field:
    """
    Fresnel propagate ``field`` for a distance ``z`` using transform method.

    Args:
        field: ``Field`` to be propagated.
        z: Distance(s) to propagate, either a float or a 1D array.
        n: A float that defines the refractive index of the medium.
        N_pad: A keyword argument integer defining the pad length for the
        propagation FFT
    """
    z = _broadcast_1d_to_innermost_batch(z, field.ndim)
    field = pad(field, N_pad, constant_values=cval)

    # Fourier normalization factor
    L = jnp.sqrt(jnp.complex64(field.spectrum * z / n))  # lengthscale L

    # Calculating input phase change
<<<<<<< HEAD
    input_phase = jnp.pi * l2_sq_norm(field.grid) / L**2
    # Calculating new scaled output coordinates
    du = L**2 / ((field.spatial_shape[0] + N_pad) * field.dx)
    # Calculating output phase
    output_grid = l2_sq_norm(field.grid) * (du / field.dx) ** 2
    output_phase = jnp.pi * output_grid / L**2
    # Determining new field
    u = field.u * jnp.exp(1j * input_phase)
    pad = [0] * len(field.shape)
    for d in field.spatial_dims:
        pad[d] = N_pad // 2
    u = center_pad(u, pad, cval=cval)
    u = fftshift(
        fft(
            ifftshift(u, axes=field.spatial_dims),
            axes=field.spatial_dims,
            loop_axis=loop_axis,
        ),
        axes=(field.spatial_dims),
    )
    u = center_crop(u, pad)
    # Final normalization and phase
    u *= norm * jnp.exp(1j * output_phase)
    return field.replace(u=u, dx=du)
=======
    input_phase = jnp.pi * l2_sq_norm(field.grid) / jnp.abs(L) ** 2

    # Determining new field; optical_fft minus -1j factor
    field = 1j * optical_fft(field * jnp.exp(1j * input_phase), z, n)

    # Calculating output phase
    output_phase = jnp.pi * l2_sq_norm(field.grid) / jnp.abs(L) ** 2
    field = field * jnp.exp(1j * output_phase)

    return crop(field, N_pad)
>>>>>>> 662fb006


def transfer_propagate(
    field: Field,
    z: Union[float, Array],
    n: float,
    N_pad: int,
    cval: float = 0,
    kykx: Array = jnp.zeros((2,)),
    mode: Literal["full", "same"] = "full",
) -> Field:
    """
    Fresnel propagate ``field`` for a distance ``z`` using transfer method.

    Args:
        field: ``Field`` to be propagated.
        z: Distance(s) to propagate, either a float or a 1D array.
        n: A float that defines the refractive index of the medium.
        N_pad: A keyword argument integer defining the pad length for the
        propagation FFT (NOTE: should not be a Jax array, otherwise a
        ConcretizationError will arise when traced!).
        kykx: If provided, defines the orientation of the propagation. Should
            be an array of shape `[2,]` in the format [ky, kx].
        mode: Either "full" or "same". If "same", the shape of the output
            ``Field`` will match the shape of the incoming ``Field``. Defaults
            to "full", in which case the output shape will include padding.
    """
<<<<<<< HEAD
    propagator = compute_transfer_propagator(
        field.shape,
        field.dx,
        field.spectrum,
        z,
        n,
        N_pad,
        kykx=kykx,
        spatial_dims=field.spatial_dims,
    )
    return kernel_propagate(field, propagator, N_pad, cval, loop_axis, mode)
=======
    field = pad(field, N_pad, constant_values=cval)
    propagator = compute_transfer_propagator(field, z, n, kykx)
    field = kernel_propagate(field, propagator)
    if mode == "same":
        field = crop(field, N_pad)
    return field
>>>>>>> 662fb006


def exact_propagate(
    field: Field,
    z: Union[float, Array],
    n: float,
    N_pad: int,
    cval: float = 0,
    kykx: Array = jnp.zeros((2,)),
    mode: Literal["full", "same"] = "full",
) -> Field:
    """
    Propagate ``field`` for a distance ``z`` using exact transfer method.

    Args:
        field: ``Field`` to be propagated.
        z: Distance(s) to propagate, either a float or a 1D array.
        n: A float that defines the refractive index of the medium.
        N_pad: A keyword argument integer defining the pad length for the
            propagation FFT (NOTE: should not be a Jax array, otherwise
            a ConcretizationError will arise when traced!). Use padding
            calculator utilities from ``chromatix.functional.propagation`` to
            compute the padding.
        kykx: If provided, defines the orientation of the propagation. Should
            be an array of shape `[2,]` in the format [ky, kx].
        mode: Either "full" or "same". If "same", the shape of the output
            ``Field`` will match the shape of the incoming ``Field``. Defaults
            to "full", in which case the output shape will include padding.
    """
<<<<<<< HEAD
    propagator = compute_exact_propagator(
        field.u.shape,
        field.dx,
        field.spectrum,
        z,
        n,
        N_pad,
        kykx=kykx,
        spatial_dims=field.spatial_dims,
    )
    return kernel_propagate(field, propagator, N_pad, cval, loop_axis, mode)


def kernel_propagate(
    field: Field,
    propagator: Array,
    N_pad: int,
    cval: float = 0,
    loop_axis: Optional[int] = None,
    mode: Literal["full", "same"] = "full",
) -> Field:
    # Propagating field
    pad = [0] * len(field.shape)
    for d in field.spatial_dims:
        pad[d] = N_pad // 2
    u = center_pad(field.u, pad, cval=cval)
    u = ifft(
        fft(u, axes=field.spatial_dims, loop_axis=loop_axis) * propagator,
        axes=field.spatial_dims,
        loop_axis=loop_axis,
    )
    # Cropping output field
    if mode == "full":
        field = field.replace(u=u)
    elif mode == "same":
        u = center_crop(u, pad)
        field = field.replace(u=u)
    else:
        raise NotImplementedError('Only "full" and "same" are supported.')
    return field


def _frequency_grid(
    shape: Tuple[int, ...],
    dx: Union[float, Array],
    N_pad: int,
    spatial_dims: Tuple[int, int],
) -> Tuple[Array, Array]:
    ndim = len(shape)
    dx = jnp.atleast_1d(dx)
    # TODO(dd): This calculation could probably go into Field
    f = []
    for d in range(dx.size):
        f.append(
            jnp.fft.fftfreq(shape[spatial_dims[0]] + N_pad, d=dx[..., d].squeeze())
        )
    f = jnp.stack(f, axis=-1)
    fx = rearrange(f, "h c -> " + "1 " * (ndim - 3) + "h 1 c")
    fy = rearrange(f, "w c -> " + "1 " * (ndim - 3) + "1 w c")
    return fx, fy


def compute_transfer_propagator(
    shape: Tuple[int, ...],
    dx: Union[float, Array],
    spectrum: Union[float, Array],
=======

    field = pad(field, N_pad, constant_values=cval)
    propagator = compute_exact_propagator(field, z, n, kykx)
    field = kernel_propagate(field, propagator)
    if mode == "same":
        field = crop(field, N_pad)
    return field


def kernel_propagate(field: Field, propagator: Array) -> Field:
    u = ifft(fft(field.u) * propagator)
    return field.replace(u=u)


def compute_transfer_propagator(
    field: Field,
>>>>>>> 662fb006
    z: Union[float, Array],
    n: float,
    kykx: Array = jnp.zeros((2,)),
    spatial_dims: Tuple[int, int] = (1, 2),
):
    """Compute propagation kernel for Fresnel propagation.

    Returns an array that can be multiplied with the Fourier transform of the
    incoming Field, as performed by kernel_propagate.

    Args:
        shape: Shape of the propagator.
        dx: The spacing of the incoming ``Field``.
        spectrum: Spectrum of the incoming ``Field``.
        z: Distance(s) to propagate, either a float or a 1D array.
        n: A float that defines the refractive index of the medium.
        N_pad: A keyword argument integer defining the pad length for the
            propagation FFT (NOTE: should not be a Jax array, otherwise
            a ConcretizationError will arise when traced!). Use padding
            calculator utilities from ``chromatix.functional.propagation`` to
            compute the padding.
        kykx: If provided, defines the orientation of the propagation. Should
            be an array of shape `[2,]` in the format [ky, kx].
    """
<<<<<<< HEAD
    ndim = len(shape)
    z = _broadcast_1d_to_innermost_batch(z, ndim)
    L = jnp.sqrt(jnp.complex64(spectrum * z / n))  # lengthscale L
    fx, fy = _frequency_grid(shape, dx, N_pad, spatial_dims)
    phase = -jnp.pi * L**2 * ((fx - kykx[1]) ** 2 + (fy - kykx[0]) ** 2)
    return jnp.exp(1j * phase)


def compute_exact_propagator(
    shape: Tuple[int, ...],
    dx: Union[float, Array],
    spectrum: Union[float, Array],
=======
    kykx = _broadcast_1d_to_grid(kykx, field.ndim)
    z = _broadcast_1d_to_innermost_batch(z, field.ndim)
    L = jnp.sqrt(jnp.complex64(field.spectrum * z / n))  # lengthscale L
    phase = -jnp.pi * jnp.abs(L) ** 2 * l2_sq_norm(field.k_grid - kykx)
    return jnp.fft.ifftshift(jnp.exp(1j * phase), axes=[1, 2])


def compute_exact_propagator(
    field: Field,
>>>>>>> 662fb006
    z: Union[float, Array],
    n: float,
    kykx: Array = jnp.zeros((2,)),
    spatial_dims: Tuple[int, int] = (1, 2),
):
    """Compute propagation kernel for propagation with no Fresnel approximation.

    Returns an array that can be multiplied with the Fourier transform of the
    incoming Field, as performed by kernel_propagate.

    Args:
        shape: Shape of the propagator.
        dx: The spacing of the incoming ``Field``.
        spectrum: Spectrum of the incoming ``Field``.
        z: Distance(s) to propagate, either a float or an array of shape (Z 1
            1 1).
        n: A float that defines the refractive index of the medium.
        N_pad: A keyword argument integer defining the pad length for the
            propagation FFT (NOTE: should not be a Jax array, otherwise
            a ConcretizationError will arise when traced!). Use padding
            calculator utilities from ``chromatix.functional.propagation`` to
            compute the padding.
        kykx: If provided, defines the orientation of the propagation. Should
            be an array of shape `[2,]` in the format [ky, kx].
    """
<<<<<<< HEAD
    ndim = len(shape)
    z = _broadcast_1d_to_innermost_batch(z, ndim)
    fx, fy = _frequency_grid(shape, dx, N_pad, spatial_dims)
    kernel = 1 - (spectrum / n) ** 2 * ((fx - kykx[1]) ** 2 + (fy - kykx[0]) ** 2)
=======
    kykx = _broadcast_1d_to_grid(kykx, field.ndim)
    z = _broadcast_1d_to_innermost_batch(z, field.ndim)

    kernel = 1 - (field.spectrum / n) ** 2 * l2_sq_norm(field.k_grid - kykx)
>>>>>>> 662fb006
    kernel = jnp.maximum(kernel, 0.0)  # removing evanescent waves
    phase = 2 * jnp.pi * (z * n / field.spectrum) * jnp.sqrt(kernel)
    return jnp.fft.ifftshift(jnp.exp(1j * phase), axes=[1, 2])


def compute_padding_transform(height: int, spectrum: float, dx: float, z: float) -> int:
    """
    Automatically compute the padding required for transform propagation.

    Args:
        height: Height of the field
        spectrum: spectrum of the field
        dx: spacing of the field
        z: A float that defines the distance to propagate.
    """
    # TODO: works only for square fields
    D = height * dx  # height of field in real coordinates
    Nf = np.max((D / 2) ** 2 / (spectrum * z))  # Fresnel number
    M = height  # height of field in pixels
    Q = 2 * np.maximum(1.0, M / (4 * Nf))  # minimum pad ratio * 2
    N = (np.ceil((Q * M) / 2) * 2).astype(int)
    N_pad = ((N - M)).astype(int)
    return N_pad


def compute_padding_transfer(height: int, spectrum: float, dx: float, z: float) -> int:
    """
    Automatically compute the padding required for transfer propagation.

    Args:
        height: Height of the field
        spectrum: spectrum of the field
        dx: spacing of the field
        z: A float that defines the distance to propagate.
    """
    # TODO: works only for square fields
    D = height * dx  # height of field in real coordinates
    Nf = np.max((D / 2) ** 2 / (spectrum * z))  # Fresnel number
    M = height  # height of field in pixels
    Q = 2 * np.maximum(1.0, M / (4 * Nf))  # minimum pad ratio * 2
    N = (jnp.ceil((Q * M) / 2) * 2).astype(int)
    N_pad = (N - M).astype(int)
    return N_pad


def compute_padding_exact(height: int, spectrum: float, dx: float, z: float) -> int:
    """
    Automatically compute the padding required for exact propagation.

    Args:
        height: Height of the field
        spectrum: spectrum of the field
        dx: spacing of the field
        z: A float that defines the distance to propagate.
    """
    # TODO: works only for square fields
    D = height * dx  # height of field in real coordinates
    Nf = np.max((D / 2) ** 2 / (spectrum * z))  # Fresnel number
    M = height  # height of field in pixels
    Q = 2 * np.maximum(1.0, M / (4 * Nf))  # minimum pad ratio * 2
    scale = np.max((spectrum / (2 * dx)))
    # assert scale < 1, "Can't do exact transfer when field.dx < lambda / 2"
    Q = Q / np.sqrt(1 - scale**2)  # minimum pad ratio for exact transfer
    N = (np.ceil((Q * M) / 2) * 2).astype(int)
    N_pad = (N - M).astype(int)
    return N_pad<|MERGE_RESOLUTION|>--- conflicted
+++ resolved
@@ -1,25 +1,11 @@
+import numpy as np
 import jax.numpy as jnp
+from chex import Array
+from typing import Literal, Tuple, Union
 from ..field import Field
-<<<<<<< HEAD
-from einops import rearrange
-from ..utils import center_pad, center_crop, _broadcast_1d_to_innermost_batch
-from ..ops.fft import fftshift, fft, ifft, ifftshift
-=======
+from ..utils import _broadcast_1d_to_innermost_batch, _broadcast_1d_to_grid, l2_sq_norm
 from ..ops.fft import fft, ifft, optical_fft
->>>>>>> 662fb006
-from typing import Literal, Optional, Tuple, Union
-from chromatix.utils.grids import l2_sq_norm
-from chex import Array
-import numpy as np
-<<<<<<< HEAD
-=======
-from chromatix.utils.shapes import (
-    _broadcast_1d_to_innermost_batch,
-    _broadcast_1d_to_grid,
-)
-from chromatix.ops.field import pad, crop
-import jax
->>>>>>> 662fb006
+from ..ops.field import pad, crop
 
 __all__ = [
     "transform_propagate",
@@ -49,52 +35,24 @@
         z: Distance(s) to propagate, either a float or a 1D array.
         n: A float that defines the refractive index of the medium.
         N_pad: A keyword argument integer defining the pad length for the
-        propagation FFT
+            propagation FFT (NOTE: should not be a Jax array, otherwise
+            a ConcretizationError will arise when traced!). Use padding
+            calculator utilities from ``chromatix.functional.propagation`` to
+            compute the padding.
+        cval: The background value to use when padding the Field. Defaults to 0
+            for zero padding.
     """
     z = _broadcast_1d_to_innermost_batch(z, field.ndim)
-    field = pad(field, N_pad, constant_values=cval)
-
+    field = pad(field, N_pad, cval=cval)
     # Fourier normalization factor
     L = jnp.sqrt(jnp.complex64(field.spectrum * z / n))  # lengthscale L
-
     # Calculating input phase change
-<<<<<<< HEAD
-    input_phase = jnp.pi * l2_sq_norm(field.grid) / L**2
-    # Calculating new scaled output coordinates
-    du = L**2 / ((field.spatial_shape[0] + N_pad) * field.dx)
-    # Calculating output phase
-    output_grid = l2_sq_norm(field.grid) * (du / field.dx) ** 2
-    output_phase = jnp.pi * output_grid / L**2
-    # Determining new field
-    u = field.u * jnp.exp(1j * input_phase)
-    pad = [0] * len(field.shape)
-    for d in field.spatial_dims:
-        pad[d] = N_pad // 2
-    u = center_pad(u, pad, cval=cval)
-    u = fftshift(
-        fft(
-            ifftshift(u, axes=field.spatial_dims),
-            axes=field.spatial_dims,
-            loop_axis=loop_axis,
-        ),
-        axes=(field.spatial_dims),
-    )
-    u = center_crop(u, pad)
-    # Final normalization and phase
-    u *= norm * jnp.exp(1j * output_phase)
-    return field.replace(u=u, dx=du)
-=======
     input_phase = jnp.pi * l2_sq_norm(field.grid) / jnp.abs(L) ** 2
-
-    # Determining new field; optical_fft minus -1j factor
+    # New field is optical_fft minus -1j factor
     field = 1j * optical_fft(field * jnp.exp(1j * input_phase), z, n)
-
-    # Calculating output phase
     output_phase = jnp.pi * l2_sq_norm(field.grid) / jnp.abs(L) ** 2
     field = field * jnp.exp(1j * output_phase)
-
     return crop(field, N_pad)
->>>>>>> 662fb006
 
 
 def transfer_propagate(
@@ -114,34 +72,24 @@
         z: Distance(s) to propagate, either a float or a 1D array.
         n: A float that defines the refractive index of the medium.
         N_pad: A keyword argument integer defining the pad length for the
-        propagation FFT (NOTE: should not be a Jax array, otherwise a
-        ConcretizationError will arise when traced!).
+            propagation FFT (NOTE: should not be a Jax array, otherwise
+            a ConcretizationError will arise when traced!). Use padding
+            calculator utilities from ``chromatix.functional.propagation`` to
+            compute the padding.
+        cval: The background value to use when padding the Field. Defaults to 0
+            for zero padding.
         kykx: If provided, defines the orientation of the propagation. Should
             be an array of shape `[2,]` in the format [ky, kx].
         mode: Either "full" or "same". If "same", the shape of the output
             ``Field`` will match the shape of the incoming ``Field``. Defaults
             to "full", in which case the output shape will include padding.
     """
-<<<<<<< HEAD
-    propagator = compute_transfer_propagator(
-        field.shape,
-        field.dx,
-        field.spectrum,
-        z,
-        n,
-        N_pad,
-        kykx=kykx,
-        spatial_dims=field.spatial_dims,
-    )
-    return kernel_propagate(field, propagator, N_pad, cval, loop_axis, mode)
-=======
-    field = pad(field, N_pad, constant_values=cval)
+    field = pad(field, N_pad, cval=cval)
     propagator = compute_transfer_propagator(field, z, n, kykx)
     field = kernel_propagate(field, propagator)
     if mode == "same":
         field = crop(field, N_pad)
     return field
->>>>>>> 662fb006
 
 
 def exact_propagate(
@@ -165,83 +113,16 @@
             a ConcretizationError will arise when traced!). Use padding
             calculator utilities from ``chromatix.functional.propagation`` to
             compute the padding.
+        cval: The background value to use when padding the Field. Defaults to 0
+            for zero padding.
         kykx: If provided, defines the orientation of the propagation. Should
             be an array of shape `[2,]` in the format [ky, kx].
         mode: Either "full" or "same". If "same", the shape of the output
             ``Field`` will match the shape of the incoming ``Field``. Defaults
             to "full", in which case the output shape will include padding.
     """
-<<<<<<< HEAD
-    propagator = compute_exact_propagator(
-        field.u.shape,
-        field.dx,
-        field.spectrum,
-        z,
-        n,
-        N_pad,
-        kykx=kykx,
-        spatial_dims=field.spatial_dims,
-    )
-    return kernel_propagate(field, propagator, N_pad, cval, loop_axis, mode)
-
-
-def kernel_propagate(
-    field: Field,
-    propagator: Array,
-    N_pad: int,
-    cval: float = 0,
-    loop_axis: Optional[int] = None,
-    mode: Literal["full", "same"] = "full",
-) -> Field:
-    # Propagating field
-    pad = [0] * len(field.shape)
-    for d in field.spatial_dims:
-        pad[d] = N_pad // 2
-    u = center_pad(field.u, pad, cval=cval)
-    u = ifft(
-        fft(u, axes=field.spatial_dims, loop_axis=loop_axis) * propagator,
-        axes=field.spatial_dims,
-        loop_axis=loop_axis,
-    )
-    # Cropping output field
-    if mode == "full":
-        field = field.replace(u=u)
-    elif mode == "same":
-        u = center_crop(u, pad)
-        field = field.replace(u=u)
-    else:
-        raise NotImplementedError('Only "full" and "same" are supported.')
-    return field
-
-
-def _frequency_grid(
-    shape: Tuple[int, ...],
-    dx: Union[float, Array],
-    N_pad: int,
-    spatial_dims: Tuple[int, int],
-) -> Tuple[Array, Array]:
-    ndim = len(shape)
-    dx = jnp.atleast_1d(dx)
-    # TODO(dd): This calculation could probably go into Field
-    f = []
-    for d in range(dx.size):
-        f.append(
-            jnp.fft.fftfreq(shape[spatial_dims[0]] + N_pad, d=dx[..., d].squeeze())
-        )
-    f = jnp.stack(f, axis=-1)
-    fx = rearrange(f, "h c -> " + "1 " * (ndim - 3) + "h 1 c")
-    fy = rearrange(f, "w c -> " + "1 " * (ndim - 3) + "1 w c")
-    return fx, fy
-
-
-def compute_transfer_propagator(
-    shape: Tuple[int, ...],
-    dx: Union[float, Array],
-    spectrum: Union[float, Array],
-=======
-
-    field = pad(field, N_pad, constant_values=cval)
-    propagator = compute_exact_propagator(field, z, n, kykx)
+    field = pad(field, N_pad, cval=cval)
+    propagator = compute_transfer_propagator(field, z, n, kykx)
     field = kernel_propagate(field, propagator)
     if mode == "same":
         field = crop(field, N_pad)
@@ -249,71 +130,50 @@
 
 
 def kernel_propagate(field: Field, propagator: Array) -> Field:
-    u = ifft(fft(field.u) * propagator)
+    """
+    Propagate an incoming ``Field`` by the given propagation kernel
+    (``propagator``). This amounts to performing a Fourier convolution of the
+    ``field`` and the ``propagator``.
+    """
+    axes = field.spatial_dims
+    u = ifft(fft(field.u, axes=axes) * propagator, axes=axes)
     return field.replace(u=u)
 
 
 def compute_transfer_propagator(
     field: Field,
->>>>>>> 662fb006
-    z: Union[float, Array],
-    n: float,
-    kykx: Array = jnp.zeros((2,)),
-    spatial_dims: Tuple[int, int] = (1, 2),
-):
+    z: Union[float, Array],
+    n: float,
+    kykx: Array = jnp.zeros((2,)),
+) -> Array:
     """Compute propagation kernel for Fresnel propagation.
-
     Returns an array that can be multiplied with the Fourier transform of the
     incoming Field, as performed by kernel_propagate.
-
     Args:
         shape: Shape of the propagator.
         dx: The spacing of the incoming ``Field``.
         spectrum: Spectrum of the incoming ``Field``.
         z: Distance(s) to propagate, either a float or a 1D array.
         n: A float that defines the refractive index of the medium.
-        N_pad: A keyword argument integer defining the pad length for the
-            propagation FFT (NOTE: should not be a Jax array, otherwise
-            a ConcretizationError will arise when traced!). Use padding
-            calculator utilities from ``chromatix.functional.propagation`` to
-            compute the padding.
-        kykx: If provided, defines the orientation of the propagation. Should
-            be an array of shape `[2,]` in the format [ky, kx].
-    """
-<<<<<<< HEAD
-    ndim = len(shape)
-    z = _broadcast_1d_to_innermost_batch(z, ndim)
-    L = jnp.sqrt(jnp.complex64(spectrum * z / n))  # lengthscale L
-    fx, fy = _frequency_grid(shape, dx, N_pad, spatial_dims)
-    phase = -jnp.pi * L**2 * ((fx - kykx[1]) ** 2 + (fy - kykx[0]) ** 2)
-    return jnp.exp(1j * phase)
-
-
-def compute_exact_propagator(
-    shape: Tuple[int, ...],
-    dx: Union[float, Array],
-    spectrum: Union[float, Array],
-=======
+        kykx: If provided, defines the orientation of the propagation. Should
+            be an array of shape `[2,]` in the format [ky, kx].
+    """
     kykx = _broadcast_1d_to_grid(kykx, field.ndim)
     z = _broadcast_1d_to_innermost_batch(z, field.ndim)
     L = jnp.sqrt(jnp.complex64(field.spectrum * z / n))  # lengthscale L
     phase = -jnp.pi * jnp.abs(L) ** 2 * l2_sq_norm(field.k_grid - kykx)
-    return jnp.fft.ifftshift(jnp.exp(1j * phase), axes=[1, 2])
+    return jnp.fft.ifftshift(jnp.exp(1j * phase), axes=field.spatial_dims)
 
 
 def compute_exact_propagator(
     field: Field,
->>>>>>> 662fb006
-    z: Union[float, Array],
-    n: float,
-    kykx: Array = jnp.zeros((2,)),
-    spatial_dims: Tuple[int, int] = (1, 2),
-):
+    z: Union[float, Array],
+    n: float,
+    kykx: Array = jnp.zeros((2,)),
+) -> Array:
     """Compute propagation kernel for propagation with no Fresnel approximation.
-
     Returns an array that can be multiplied with the Fourier transform of the
     incoming Field, as performed by kernel_propagate.
-
     Args:
         shape: Shape of the propagator.
         dx: The spacing of the incoming ``Field``.
@@ -321,28 +181,15 @@
         z: Distance(s) to propagate, either a float or an array of shape (Z 1
             1 1).
         n: A float that defines the refractive index of the medium.
-        N_pad: A keyword argument integer defining the pad length for the
-            propagation FFT (NOTE: should not be a Jax array, otherwise
-            a ConcretizationError will arise when traced!). Use padding
-            calculator utilities from ``chromatix.functional.propagation`` to
-            compute the padding.
-        kykx: If provided, defines the orientation of the propagation. Should
-            be an array of shape `[2,]` in the format [ky, kx].
-    """
-<<<<<<< HEAD
-    ndim = len(shape)
-    z = _broadcast_1d_to_innermost_batch(z, ndim)
-    fx, fy = _frequency_grid(shape, dx, N_pad, spatial_dims)
-    kernel = 1 - (spectrum / n) ** 2 * ((fx - kykx[1]) ** 2 + (fy - kykx[0]) ** 2)
-=======
+        kykx: If provided, defines the orientation of the propagation. Should
+            be an array of shape `[2,]` in the format [ky, kx].
+    """
     kykx = _broadcast_1d_to_grid(kykx, field.ndim)
     z = _broadcast_1d_to_innermost_batch(z, field.ndim)
-
     kernel = 1 - (field.spectrum / n) ** 2 * l2_sq_norm(field.k_grid - kykx)
->>>>>>> 662fb006
     kernel = jnp.maximum(kernel, 0.0)  # removing evanescent waves
     phase = 2 * jnp.pi * (z * n / field.spectrum) * jnp.sqrt(kernel)
-    return jnp.fft.ifftshift(jnp.exp(1j * phase), axes=[1, 2])
+    return jnp.fft.ifftshift(jnp.exp(1j * phase), axes=field.spatial_dims)
 
 
 def compute_padding_transform(height: int, spectrum: float, dx: float, z: float) -> int:
